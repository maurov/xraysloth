# -*- coding: utf-8 -*-
# pip requirements file for building sloth documentation
#-r requirements.txt
nbsphinx #: for converting ipynb in documentation
nbsphinx-link
sphinx>=1.8
sphinx-copybutton
sphinx-rtd-theme
pydata-sphinx-theme
myst-parser #to mix rst with md
sphinxcontrib-napoleon
sphinxcontrib-bibtex
sphinxcontrib-argdoc
<<<<<<< HEAD
nbsphinx #: for converting ipynb in documentation
nbsphinx-link
myst_parser
=======
# esbonio language server
pyspellchecker
cattrs
lsprotocol
pygls
esbonio
# /esbonio language server
#pandoc #: this is the Python layer (pandoc installed via conda)
#numpydoc
#recommonmark
>>>>>>> e51af99f
#pillow #: For loading images in documentation generation -> conda<|MERGE_RESOLUTION|>--- conflicted
+++ resolved
@@ -11,11 +11,6 @@
 sphinxcontrib-napoleon
 sphinxcontrib-bibtex
 sphinxcontrib-argdoc
-<<<<<<< HEAD
-nbsphinx #: for converting ipynb in documentation
-nbsphinx-link
-myst_parser
-=======
 # esbonio language server
 pyspellchecker
 cattrs
@@ -26,5 +21,4 @@
 #pandoc #: this is the Python layer (pandoc installed via conda)
 #numpydoc
 #recommonmark
->>>>>>> e51af99f
 #pillow #: For loading images in documentation generation -> conda