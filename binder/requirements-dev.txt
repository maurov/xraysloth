--- conflicted
+++ resolved
@@ -21,12 +21,9 @@
 pytest-cov  
 nose           #: test (larch)
 rstcheck
-<<<<<<< HEAD
+pdbpp
 twine          #: utility for publishing on PyPI
 
-=======
-pdbpp
->>>>>>> 6e30c77e
 
 #DEVEL/EVALUATION
 #python-language-server
